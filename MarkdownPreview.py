# -*- encoding: UTF-8 -*-
import sublime
import sublime_plugin

import os
import sys
import tempfile
import re
import json
<<<<<<< HEAD
import urllib.request
import urllib.parse

from . import desktop
from . import markdown2
from . import markdown
=======
import urllib2

import desktop
import markdown2
>>>>>>> 2a95e415

def getTempMarkdownPreviewPath(view):
    ''' return a permanent full path of the temp markdown preview file '''

    settings = sublime.load_settings('MarkdownPreview.sublime-settings')

    tmp_filename = '%s.html' % view.id()
    if settings.get('path_tempfile'):
        tmp_fullpath = os.path.join(settings.get('path_tempfile'), tmp_filename)
    else:
        tmp_fullpath = os.path.join(tempfile.gettempdir(), tmp_filename)
    return tmp_fullpath

<<<<<<< HEAD
=======
def save_utf8(filename, text):
    v = sublime.version()
    if v >= '3000':
        f = open(filename, 'w', encoding='utf-8')
        f.write(text)
        f.close()
    else: # 2.x
        f = open(filename, 'w')
        f.write(text.encode('utf-8'))
        f.close()

def load_utf8(filename):
    v = sublime.version()
    if v >= '3000':
        return open(filename, 'r', encoding='utf-8').read()
    else: # 2.x
        return open(filename, 'r').read().decode('utf-8')


def load_resource(name):
    ''' return file contents for files within the package root folder '''
    v = sublime.version()
    if v >= '3000':
        try:
            filename = 'Packages/Markdown Preview/'+name
            return sublime.load_resource(filename)
        except:
            return ''
    else: # 2.x
        filename = os.path.join(sublime.packages_path(), 'Markdown Preview', name)

        if os.path.isfile(filename):
            return open(filename, 'r').read().decode('utf-8')
        else:
            filename = os.path.join(sublime.packages_path(), 'sublimetext-markdown-preview', name) ## why is this ?
            if os.path.isfile(filename):
                return open(filename, 'r').read().decode('utf-8')
            return ''

def new_scratch_view(window, text):
    ''' create a new scratch view and paste text content
        return the new view
    '''

    new_view = window.new_file()
    new_view.set_scratch(True)
    if sublime.version() >= '3000':
        new_view.run_command('append', {
            'characters': text,
        })
    else: # 2.x
        new_edit = new_view.begin_edit()
        new_view.insert(new_edit, 0, text)
        new_view.end_edit(new_edit)
    return new_view

>>>>>>> 2a95e415
class MarkdownPreviewListener(sublime_plugin.EventListener):
    ''' auto update the output html if markdown file has already been converted once '''

    def __init__(self):
        super(MarkdownPreviewListener, self).__init__()

    def on_post_save(self, view):
        settings = sublime.load_settings('MarkdownPreview.sublime-settings')
        filetypes = settings.get('markdown_filetypes')
        if filetypes and view.file_name().endswith(tuple(filetypes)):
            temp_file = getTempMarkdownPreviewPath(view)
            if os.path.isfile(temp_file):
                # reexec markdown conversion
                view.run_command('markdown_preview', {'target': 'disk'})
                sublime.status_message('Markdown preview file updated')


class MarkdownCheatsheetCommand(sublime_plugin.TextCommand):
    ''' open our markdown cheat sheet in ST2 '''
    def run(self, edit):
<<<<<<< HEAD
        view = self.view.window().new_file()
        view.set_scratch(True)
        lines = '\n'.join(sublime.load_resource('Packages/Markdown Preview/sample.md').splitlines())
        view.run_command('append', {'characters': lines,})
=======
        lines = '\n'.join(load_resource('sample.md').splitlines())
        view = new_scratch_view(self.view.window(), lines)
>>>>>>> 2a95e415
        view.set_name("Markdown Cheatsheet")
        try:
            view.set_syntax_file("Packages/Markdown/Markdown.tmLanguage")
        except:
            pass
        sublime.status_message('Markdown cheat sheet opened')


class MarkdownPreviewCommand(sublime_plugin.TextCommand):
    ''' preview file contents with python-markdown and your web browser '''

    def __init__(self, view):
        super(MarkdownPreviewCommand, self).__init__(view)

    def getCSS(self):
        ''' return the correct CSS file based on parser and settings '''
        config_parser = self.settings.get('parser')
        config_css = self.settings.get('css')

        styles = ''
        if config_css and config_css != 'default':
            styles += "<link href='%s' rel='stylesheet' type='text/css'>" % config_css
        else:
<<<<<<< HEAD
            css_filename = 'github.css' if config_parser and config_parser == 'github' else 'markdown.css'
            styles += "<style>%s</style>" % sublime.load_resource('Packages/Markdown Preview/'+css_filename)
=======
            css_filename = 'markdown.css'
            if config_parser and config_parser == 'github':
                css_filename = 'github.css'
            styles += u"<style>%s</style>" % load_resource(css_filename)
>>>>>>> 2a95e415

        if self.settings.get('allow_css_overrides'):
            filename = self.view.file_name()
            filetypes = self.settings.get('markdown_filetypes')

            if filename and filetypes:
                for filetype in filetypes:
                    if filename.endswith(filetype):
                        css_filename = filename.rpartition(filetype)[0] + '.css'
                        if (os.path.isfile(css_filename)):
<<<<<<< HEAD
                            styles += "<style>%s</style>" % open(css_path, 'r', encoding='utf-8').read()
=======
                            styles += u"<style>%s</style>" % load_utf8(css_filename)

>>>>>>> 2a95e415
        return styles

    def getMathJax(self):
        ''' return the MathJax script if enabled '''

        if self.settings.get('enable_mathjax') is True:
<<<<<<< HEAD
            return sublime.load_resource('Packages/Markdown Preview/mathjax.html')
=======
            return load_resource('mathjax.html')
>>>>>>> 2a95e415
        return ''

    def getHighlight(self):
        ''' return the Highlight.js and css if enabled '''

        highlight = ''
        if self.settings.get('enable_highlight') is True and self.settings.get('parser') == 'default':
<<<<<<< HEAD
            highlight += "<style>%s</style>" % sublime.load_resource('Packages/Markdown Preview/highlight.css')
            highlight += "<script>%s</script>" % sublime.load_resource('Packages/Markdown Preview/highlight.js')
=======
            highlight += "<style>%s</style>" % load_resource('highlight.css')
            highlight += "<script>%s</script>" % load_resource('highlight.js')
>>>>>>> 2a95e415
            highlight += "<script>hljs.initHighlightingOnLoad();</script>"
        return highlight


    def get_contents(self, region):
        ''' Get contents or selection from view and optionally strip the YAML front matter '''
        contents = self.view.substr(region)
        # use selection if any
        selection = self.view.substr(self.view.sel()[0])
        if selection.strip() != '':
            contents = selection
        if self.settings.get('strip_yaml_front_matter') and contents.startswith('---'):
            title = ''
            title_match = re.search('(?:title:)(.+)', contents, flags=re.IGNORECASE)
            if title_match:
                stripped_title = title_match.group(1).strip()
                title = '%s\n%s\n\n' % (stripped_title, '=' * len(stripped_title))
            contents_without_front_matter = re.sub(r'(?s)^---.*---\n', '', contents)
            contents = '%s%s' % (title, contents_without_front_matter)
        return contents

    def postprocessor(self, html):
        ''' fix relative paths in images, scripts, and links for the internal parser '''
        def tag_fix(match):
            tag, src = match.groups()
            filename = self.view.file_name()
            if filename:
                if not src.startswith(('file://', 'https://', 'http://', '/', '#')):
                    abs_path = u'file://%s/%s' % (os.path.dirname(filename), src)
                    tag = tag.replace(src, abs_path)
            return tag
        RE_SOURCES = re.compile("""(?P<tag><(?:img|script|a)[^>]+(?:src|href)=["'](?P<src>[^"']+)[^>]*>)""")
        html = RE_SOURCES.sub(tag_fix, html)
        return html

    def get_config_extensions(self, default_extensions):
        config_extensions = self.settings.get('extensions')
        if not config_extensions or config_extensions == 'default':
            return default_extensions
        if 'default' in config_extensions:
            config_extensions.remove( 'default' )
            config_extensions.extend( default_extensions )
        return config_extensions

    def convert_markdown(self, markdown_text):
        ''' convert input markdown to HTML, with github or builtin parser '''
        config_parser = self.settings.get('parser')
        github_oauth_token = self.settings.get('github_oauth_token')

        markdown_html = 'cannot convert markdown'
        if config_parser and config_parser == 'github':
            # use the github API
            sublime.status_message('converting markdown with github API...')
            try:
                github_mode = self.settings.get('github_mode', 'gfm')
                data = {
                    "text": markdown_text,
                    "mode": github_mode
                }
                headers = {
                    'Content-Type': 'application/json'
                }
                if github_oauth_token:
                    headers['Authorization'] = "token %s" % github_oauth_token
                data = json.dumps(data).encode('utf-8')
                url = "https://api.github.com/markdown"
                sublime.status_message(url)
                request = urllib.request.Request(url, data=data, headers=headers)
                markdown_html = urllib.request.urlopen(request).read().decode('utf-8')
            except urllib.error.HTTPError as e:
                if e.code == 401:
                    sublime.error_message('github API auth failed. Please check your OAuth token.')
                else:
                    sublime.error_message('github API responded in an unfashion way :/')
            except urllib.error.URLError:
                sublime.error_message('cannot use github API to convert markdown. SSL is not included in your Python installation')
            except:
                sublime.error_message('cannot use github API to convert markdown. Please check your settings.')
            else:
                sublime.status_message('converted markdown with github API successfully')
                
        elif config_parser and config_parser == 'markdown':
            sublime.status_message('converting markdown with Python markdown...')
            config_extensions = self.get_config_extensions(['extra', 'toc'])
            markdown_html = markdown.markdown(markdown_text, extensions=config_extensions)
            markdown_html = self.postprocessor(markdown_html)

        else:
            config_extensions = self.get_config_extensions(['footnotes', 'toc', 'fenced-code-blocks', 'cuddled-lists'])
            # convert the markdown
<<<<<<< HEAD
            markdown_html = markdown2.markdown(markdown_text,extras=config_extensions)
=======
            enabled_extras = set(self.get_config_extensions(['footnotes', 'toc', 'fenced-code-blocks', 'cuddled-lists']))
            if self.settings.get("enable_mathjax") is True or self.settings.get("enable_highlight") is True:
                enabled_extras.add('code-friendly')
            markdown_html = markdown2.markdown(markdown_text, extras=list(enabled_extras))
>>>>>>> 2a95e415
            toc_html = markdown_html.toc_html
            if toc_html:
                toc_markers = ['[toc]', '[TOC]', '<!--TOC-->']
                for marker in toc_markers:
                    markdown_html = markdown_html.replace(marker, toc_html)

            # postprocess the html from internal parser
            markdown_html = self.postprocessor(markdown_html)

        return markdown_html

    def get_title(self):
        title = self.view.name()
        if not title:
            fn = self.view.file_name()
            title = 'untitled' if not fn else os.path.splitext(os.path.basename(fn))[0]
        return '<title>%s</title>' % title

    def run(self, edit, target='browser'):
        self.settings = sublime.load_settings('MarkdownPreview.sublime-settings')
        region = sublime.Region(0, self.view.size())

        contents = self.get_contents(region)

        markdown_html = self.convert_markdown(contents)

        full_html = u'<!DOCTYPE html>'
        full_html += '<html><head><meta charset="utf-8">'
        full_html += self.getCSS()
        full_html += self.getHighlight()
        full_html += self.getMathJax()
        full_html += self.get_title()
        full_html += '</head><body>'
        full_html += markdown_html
        full_html += '</body>'
        full_html += '</html>'

        if target in ['disk', 'browser']:
            # check if LiveReload ST2 extension installed and add its script to the resulting HTML
            livereload_installed = ('LiveReload' in os.listdir(sublime.packages_path()))
            # build the html
            if livereload_installed:
                full_html += '<script>document.write(\'<script src="http://\' + (location.host || \'localhost\').split(\':\')[0] + \':35729/livereload.js?snipver=1"></\' + \'script>\')</script>'
            # update output html file
            tmp_fullpath = getTempMarkdownPreviewPath(self.view)
<<<<<<< HEAD
            tmp_html = open(tmp_fullpath, 'w', encoding='utf-8')
            tmp_html.write(full_html)
            tmp_html.close()
=======
            save_utf8(tmp_fullpath, full_html)
>>>>>>> 2a95e415
            # now opens in browser if needed
            if target == 'browser':
                config_browser = self.settings.get('browser')
                if config_browser and config_browser != 'default':
                    cmd = '"%s" %s' % (config_browser, tmp_fullpath)
                    if sys.platform == 'darwin':
                        cmd = "open -a %s" % cmd
                    elif sys.platform == 'linux2':
                        cmd += ' &'
                    result = os.system(cmd)
                    if result != 0:
                        sublime.error_message('cannot execute "%s" Please check your Markdown Preview settings' % config_browser)
                    else:
                        sublime.status_message('Markdown preview launched in %s' % config_browser)
                else:
                    desktop.open(tmp_fullpath)
                    sublime.status_message('Markdown preview launched in default html viewer')
        elif target == 'sublime':
            # create a new buffer and paste the output HTML
<<<<<<< HEAD
            new_view = self.view.window().new_file()
            new_view.set_scratch(True)
            new_view.run_command('append', {
                'characters': markdown_html,
            })
            #new_edit = new_view.begin_edit()
            #new_view.insert(new_edit, 0, markdown_html)
            #new_view.end_edit(new_edit)
=======
            new_scratch_view(self.view.window(), markdown_html)
>>>>>>> 2a95e415
            sublime.status_message('Markdown preview launched in sublime')
        elif target == 'clipboard':
            # clipboard copy the full HTML
            sublime.set_clipboard(full_html)
            sublime.status_message('Markdown export copied to clipboard')<|MERGE_RESOLUTION|>--- conflicted
+++ resolved
@@ -7,19 +7,12 @@
 import tempfile
 import re
 import json
-<<<<<<< HEAD
 import urllib.request
 import urllib.parse
 
 from . import desktop
 from . import markdown2
 from . import markdown
-=======
-import urllib2
-
-import desktop
-import markdown2
->>>>>>> 2a95e415
 
 def getTempMarkdownPreviewPath(view):
     ''' return a permanent full path of the temp markdown preview file '''
@@ -33,8 +26,6 @@
         tmp_fullpath = os.path.join(tempfile.gettempdir(), tmp_filename)
     return tmp_fullpath
 
-<<<<<<< HEAD
-=======
 def save_utf8(filename, text):
     v = sublime.version()
     if v >= '3000':
@@ -91,13 +82,8 @@
         new_view.end_edit(new_edit)
     return new_view
 
->>>>>>> 2a95e415
 class MarkdownPreviewListener(sublime_plugin.EventListener):
     ''' auto update the output html if markdown file has already been converted once '''
-
-    def __init__(self):
-        super(MarkdownPreviewListener, self).__init__()
-
     def on_post_save(self, view):
         settings = sublime.load_settings('MarkdownPreview.sublime-settings')
         filetypes = settings.get('markdown_filetypes')
@@ -112,15 +98,8 @@
 class MarkdownCheatsheetCommand(sublime_plugin.TextCommand):
     ''' open our markdown cheat sheet in ST2 '''
     def run(self, edit):
-<<<<<<< HEAD
-        view = self.view.window().new_file()
-        view.set_scratch(True)
-        lines = '\n'.join(sublime.load_resource('Packages/Markdown Preview/sample.md').splitlines())
-        view.run_command('append', {'characters': lines,})
-=======
         lines = '\n'.join(load_resource('sample.md').splitlines())
         view = new_scratch_view(self.view.window(), lines)
->>>>>>> 2a95e415
         view.set_name("Markdown Cheatsheet")
         try:
             view.set_syntax_file("Packages/Markdown/Markdown.tmLanguage")
@@ -132,9 +111,6 @@
 class MarkdownPreviewCommand(sublime_plugin.TextCommand):
     ''' preview file contents with python-markdown and your web browser '''
 
-    def __init__(self, view):
-        super(MarkdownPreviewCommand, self).__init__(view)
-
     def getCSS(self):
         ''' return the correct CSS file based on parser and settings '''
         config_parser = self.settings.get('parser')
@@ -142,17 +118,12 @@
 
         styles = ''
         if config_css and config_css != 'default':
-            styles += "<link href='%s' rel='stylesheet' type='text/css'>" % config_css
+            styles += u"<link href='%s' rel='stylesheet' type='text/css'>" % config_css
         else:
-<<<<<<< HEAD
-            css_filename = 'github.css' if config_parser and config_parser == 'github' else 'markdown.css'
-            styles += "<style>%s</style>" % sublime.load_resource('Packages/Markdown Preview/'+css_filename)
-=======
             css_filename = 'markdown.css'
             if config_parser and config_parser == 'github':
                 css_filename = 'github.css'
             styles += u"<style>%s</style>" % load_resource(css_filename)
->>>>>>> 2a95e415
 
         if self.settings.get('allow_css_overrides'):
             filename = self.view.file_name()
@@ -163,23 +134,15 @@
                     if filename.endswith(filetype):
                         css_filename = filename.rpartition(filetype)[0] + '.css'
                         if (os.path.isfile(css_filename)):
-<<<<<<< HEAD
-                            styles += "<style>%s</style>" % open(css_path, 'r', encoding='utf-8').read()
-=======
                             styles += u"<style>%s</style>" % load_utf8(css_filename)
 
->>>>>>> 2a95e415
         return styles
 
     def getMathJax(self):
         ''' return the MathJax script if enabled '''
 
         if self.settings.get('enable_mathjax') is True:
-<<<<<<< HEAD
-            return sublime.load_resource('Packages/Markdown Preview/mathjax.html')
-=======
             return load_resource('mathjax.html')
->>>>>>> 2a95e415
         return ''
 
     def getHighlight(self):
@@ -187,13 +150,8 @@
 
         highlight = ''
         if self.settings.get('enable_highlight') is True and self.settings.get('parser') == 'default':
-<<<<<<< HEAD
-            highlight += "<style>%s</style>" % sublime.load_resource('Packages/Markdown Preview/highlight.css')
-            highlight += "<script>%s</script>" % sublime.load_resource('Packages/Markdown Preview/highlight.js')
-=======
             highlight += "<style>%s</style>" % load_resource('highlight.css')
             highlight += "<script>%s</script>" % load_resource('highlight.js')
->>>>>>> 2a95e415
             highlight += "<script>hljs.initHighlightingOnLoad();</script>"
         return highlight
 
@@ -243,12 +201,12 @@
         config_parser = self.settings.get('parser')
         github_oauth_token = self.settings.get('github_oauth_token')
 
-        markdown_html = 'cannot convert markdown'
+        markdown_html = u'cannot convert markdown'
         if config_parser and config_parser == 'github':
             # use the github API
             sublime.status_message('converting markdown with github API...')
             try:
-                github_mode = self.settings.get('github_mode', 'gfm')
+                github_mode = settings.get('github_mode', 'gfm')
                 data = {
                     "text": markdown_text,
                     "mode": github_mode
@@ -282,16 +240,11 @@
             markdown_html = self.postprocessor(markdown_html)
 
         else:
-            config_extensions = self.get_config_extensions(['footnotes', 'toc', 'fenced-code-blocks', 'cuddled-lists'])
             # convert the markdown
-<<<<<<< HEAD
-            markdown_html = markdown2.markdown(markdown_text,extras=config_extensions)
-=======
             enabled_extras = set(self.get_config_extensions(['footnotes', 'toc', 'fenced-code-blocks', 'cuddled-lists']))
             if self.settings.get("enable_mathjax") is True or self.settings.get("enable_highlight") is True:
                 enabled_extras.add('code-friendly')
             markdown_html = markdown2.markdown(markdown_text, extras=list(enabled_extras))
->>>>>>> 2a95e415
             toc_html = markdown_html.toc_html
             if toc_html:
                 toc_markers = ['[toc]', '[TOC]', '<!--TOC-->']
@@ -337,13 +290,7 @@
                 full_html += '<script>document.write(\'<script src="http://\' + (location.host || \'localhost\').split(\':\')[0] + \':35729/livereload.js?snipver=1"></\' + \'script>\')</script>'
             # update output html file
             tmp_fullpath = getTempMarkdownPreviewPath(self.view)
-<<<<<<< HEAD
-            tmp_html = open(tmp_fullpath, 'w', encoding='utf-8')
-            tmp_html.write(full_html)
-            tmp_html.close()
-=======
             save_utf8(tmp_fullpath, full_html)
->>>>>>> 2a95e415
             # now opens in browser if needed
             if target == 'browser':
                 config_browser = self.settings.get('browser')
@@ -363,18 +310,7 @@
                     sublime.status_message('Markdown preview launched in default html viewer')
         elif target == 'sublime':
             # create a new buffer and paste the output HTML
-<<<<<<< HEAD
-            new_view = self.view.window().new_file()
-            new_view.set_scratch(True)
-            new_view.run_command('append', {
-                'characters': markdown_html,
-            })
-            #new_edit = new_view.begin_edit()
-            #new_view.insert(new_edit, 0, markdown_html)
-            #new_view.end_edit(new_edit)
-=======
             new_scratch_view(self.view.window(), markdown_html)
->>>>>>> 2a95e415
             sublime.status_message('Markdown preview launched in sublime')
         elif target == 'clipboard':
             # clipboard copy the full HTML
